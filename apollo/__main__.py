import argparse
from experiments import dtree_regressor
from experiments import linreg
from experiments import svr

from experiments import random_forest
from experiments import gradient_boosted_trees
from experiments import svr

EXPERIMENTS = {
    'dtree': dtree_regressor,
    'linreg': linreg,
<<<<<<< HEAD
    'rf': random_forest,
    'gbt': gradient_boosted_trees,
=======
>>>>>>> be5284d5
    'svr': svr
}


def main():
    parser = argparse.ArgumentParser(
        description='Apollo: Solar Radiation Prediction with Machine Learning',
        argument_default=argparse.SUPPRESS,
    )

    # arguments that are common across all sub-commands

    parser.add_argument('--model', '-m', default='dtree', type=str, choices=list(EXPERIMENTS.keys()),
                        help='The name of the model that you would like to run.')

    parser.add_argument('--begin_date', '-b', default='2017-01-01 00:00', type=str,
                        help='The start date of the dataset that you want to use.  Any string accepted by numpy\'s '
                        'datetime64 constructor will work.  The data should already be downloaded to the <cache_dir>.')

    parser.add_argument('--end_date', '-e', default='2017-12-31 18:00', type=str,
                        help='The end date of the dataset that you want to use.  Any string accepted by numpy\'s '
                        'datetime64 constructor will work.  The data should already be downloaded to the <cache_dir>.')

    parser.add_argument('--target_hour', '-i', default=24, type=int,
                        help='The prediction hour to target.  Should be an integer between 1 and 36.')

    parser.add_argument('--target_var', '-t', default='UGA-C-POA-1-IRR', type=str,
                        help='The variable from GA_POWER to target.')

    parser.add_argument('--cache_dir', '-c', default='/mnt/data6tb/chris/data', type=str,
                        help='The directory where the dataset is located.  This directory should contain a `NAM-NMM` '
                             'subdirectory with downloaded NAM data. If training or evaluating a model, '
                             'this directory should also contain a `GA-POWER` subdirectory with the target data.')

    subcommands = parser.add_subparsers()

    # train
    train = subcommands.add_parser('train', argument_default=argparse.SUPPRESS, description='Train a model.')
    train.set_defaults(action='train')

    train.add_argument('--save_dir', '-s', default='./models', type=str,
                       help='The directory where trained models will be serialized. This directory will be created if'
                            ' it does not exist.')
    train.add_argument('--no_tune', '-p', action='store_true',
                       help='If set, hyperparameter tuning will NOT be performed during training.')
    train.add_argument('--num_folds', '-n', default=3, type=int,
                       help='If `tune` is enabled, the number of folds to use during the cross-validated grid search. ' 
                            'Ignored if tuning is disabled.')

    # evaluate
    evaluate = subcommands.add_parser('evaluate', argument_default=argparse.SUPPRESS,
                                      description='Evaluate a model using n-fold cross-validation')
    evaluate.set_defaults(action='evaluate')

    evaluate.add_argument('--num_folds', '-n', default=3, type=int,
                          help='The number of folds to use when computing cross-validated accuracy.')
    evaluate.add_argument('--metrics', '-r', default=['neg_mean_absolute_error', 'r2'], nargs='+',
                          help='The set of metrics used to evaluate the model.  '
                               'Each metric should be a string from the Regression section of '
                               'http://scikit-learn.org/stable/modules/model_evaluation.html.')
    evaluate.add_argument('--save_dir', '-s', default='./models', type=str,
                       help='The directory where trained models are serialized during training.')

    # predict
    predict = subcommands.add_parser('predict', argument_default=argparse.SUPPRESS,
                                     description='Make predictions using a trained model.')
    predict.set_defaults(action='predict')

    predict.add_argument('--save_dir', '-s', default='./models', type=str,
                         help='The directory where trained models are serialized during training.')
    predict.add_argument('--output_dir', '-o', default='./predictions', type=str,
                         help='The directory where predictions will be written.')

    # parse args and invoke the correct experiment
    args = parser.parse_args()
    args = vars(args)

    # every subparser has an action arg specifying which action to perform
    action = args.pop('action')
    # argparse guarantees that `args.model` will be the key name of one of the experiments
    experiment = EXPERIMENTS[args.pop('model')]

    # do a bit of preprocessing with the tuning argument
    if 'no_tune' in args:
        dont_tune = args.pop('no_tune')
        args['tune'] = not dont_tune

    if action == 'train':
        save_path = experiment.train(**args)
        print(f'Model trained successfully.  Saved to {save_path}')
    elif action == 'evaluate':
        scores = experiment.evaluate(**args)
        # report the mean scores for each metrics
        for key in scores:
            print("Mean %s: %0.4f" % (key, scores[key]))
    elif action == 'predict':
        prediction_file = experiment.predict(**args)
        print(f'Output written to {prediction_file}')
    else:
        print(f'ERROR: Action {action} is not defined for model {experiment}')
        parser.print_help()


if __name__ == '__main__':
    main()<|MERGE_RESOLUTION|>--- conflicted
+++ resolved
@@ -10,11 +10,8 @@
 EXPERIMENTS = {
     'dtree': dtree_regressor,
     'linreg': linreg,
-<<<<<<< HEAD
     'rf': random_forest,
     'gbt': gradient_boosted_trees,
-=======
->>>>>>> be5284d5
     'svr': svr
 }
 
@@ -77,7 +74,7 @@
                                'http://scikit-learn.org/stable/modules/model_evaluation.html.')
     evaluate.add_argument('--save_dir', '-s', default='./models', type=str,
                        help='The directory where trained models are serialized during training.')
-
+Experiment/trees
     # predict
     predict = subcommands.add_parser('predict', argument_default=argparse.SUPPRESS,
                                      description='Make predictions using a trained model.')
